<!DOCTYPE html>
<html lang="{{ str_replace('_', '-', app()->getLocale()) }}" class="dark">
    <head>
        @include('partials.head')
    </head>
    <body class="min-h-screen bg-white dark:bg-zinc-800">
        <!--this first flux handles the whole side bar-->
        <flux:sidebar sticky stashable class="border-e border-zinc-200 bg-zinc-50 dark:border-zinc-700 dark:bg-zinc-900">
            <flux:sidebar.toggle class="lg:hidden" icon="x-mark" />

            <a href="{{ route('dashboard') }}" class="me-5 flex items-center space-x-2 rtl:space-x-reverse" wire:navigate>
                <x-app-logo />
            </a>

            <flux:navlist variant="outline">
                <flux:navlist.group :heading="__('Platform')" class="grid">
                    <flux:navlist.item icon="home" :href="route('dashboard')" :current="request()->routeIs('dashboard')" wire:navigate>{{ __('Home') }}</flux:navlist.item>
                </flux:navlist.group>
            </flux:navlist>
<<<<<<< HEAD
           <!-- <flux:navlist variant="outline">
                <flux:navlist.group class="grid">
                    <flux:navlist.item :href="route('communication')" :current="request()->routeIs('communication')" wire:navigate>{{ __('Communication') }}</flux:navlist.item> 
                </flux:navlist.group>
            </flux:navlist>-->
=======

>>>>>>> 9bd33dab

            @php
                $role = auth()->user()->role ?? null;
            @endphp

            @if ($role === 'Retailer')
                <flux:navlist variant="outline">
                    <flux:navlist.group class="grid">
                        <flux:navlist.item :href="route('retailer.feedback')" :current="request()->routeIs('retailer.feedback')" wire:navigate>
                            {{ __('Customer Feedback') }}
                        </flux:navlist.item>
                        <flux:navlist.item :href="route('retailer.sales_insights')" :current="request()->routeIs('retailer.sales_insights')" wire:navigate>
                            {{ __('Sales Insights') }}
                        </flux:navlist.item>
                        <flux:navlist.item :href="route('retailer.order_placement')" :current="request()->routeIs('retailer.order_placement')" wire:navigate>
                            {{ __('Order Placement') }}
                        </flux:navlist.item>
                    </flux:navlist.group>
                </flux:navlist>
            @endif

            @if ($role === 'Admin')
                <flux:navlist variant="outline">
                    <flux:navlist.group class="grid">
                        <flux:navlist.item :href="route('admin.financial_analysis')" :current="request()->routeIs('admin.financial_analysis')" wire:navigate>
                            {{ __('Financial Analysis') }}
                        </flux:navlist.item>
                        <flux:navlist.item :href="route('admin.strategic_insight')" :current="request()->routeIs('admin.strategic_insight')" wire:navigate>
                            {{ __('Strategic Insight') }}
                        </flux:navlist.item>
                        <flux:navlist.item :href="route('admin.user_access')" :current="request()->routeIs('admin.user_access')" wire:navigate>
                            {{ __('User Access') }}
                        </flux:navlist.item>
                    </flux:navlist.group>
                </flux:navlist>
            @endif

             @if ($role === 'Vendor')
                <flux:navlist variant="outline">
                    <flux:navlist.group class="grid">
                        <flux:navlist.item :href="route('vendor.order_management')" :current="request()->routeIs('vendor.order_management')" wire:navigate>
                            {{ __('Order Management') }}
                        </flux:navlist.item>
                        <flux:navlist.item :href="route('vendor.AI_assistant')" :current="request()->routeIs('vendor.ai_assistant')" wire:navigate>
                            {{ __('AI Assistant') }}
                        </flux:navlist.item>
                    </flux:navlist.group>
                </flux:navlist>
            @endif

             @if ($role === 'Supplier')
                <flux:navlist variant="outline">
                    <flux:navlist.group class="grid">
                        <flux:navlist.item :href="route('supplier.order_statistics')" :current="request()->routeIs('supplier.order_statistics')" wire:navigate>
                            {{ __('Orders') }}
                        </flux:navlist.item>
                        <flux:navlist.item :href="route('supplier.delivery_metrics')" :current="request()->routeIs('supplier.delivery_metrics')" wire:navigate>
                            {{ __('Delivery Metrics') }}
                        </flux:navlist.item>
                    </flux:navlist.group>
                </flux:navlist>
            @endif

             @if ($role === 'HR Manager')
                <flux:navlist variant="outline">
                    <flux:navlist.group class="grid">
                        <flux:navlist.item :href="route('hr_manager.workforce_analytics')" :current="request()->routeIs('hr_manager.workforce_analytics')" wire:navigate>
                            {{ __('Workforce Analytics') }}
                        </flux:navlist.item>
                        <flux:navlist.item :href="route('hr_manager.AI_assistant')" :current="request()->routeIs('hr_manager.ai_assistant')" wire:navigate>
                            {{ __('AI Assistant') }}
                        </flux:navlist.item>
                        <flux:navlist.item :href="route('hr_manager.staff_performance')" :current="request()->routeIs('hr_manager.staff_performance')" wire:navigate>
                            {{ __('Staff Performance') }}
                        </flux:navlist.item>
                    </flux:navlist.group>
                </flux:navlist>
            @endif

            @if ($role === 'Production Manager')
                <flux:navlist variant="outline">
                    <flux:navlist.group class="grid">
                        <flux:navlist.item :href="route('production_manager.order_management')" :current="request()->routeIs('production_manager.order_management')" wire:navigate>
                            {{ __('Order Management') }}
                        </flux:navlist.item>
                        <flux:navlist.item :href="route('production_manager.inventory_alerts')" :current="request()->routeIs('production_manager.inventory_alerts')" wire:navigate>
                            {{ __('Inventory Alerts') }}
                        </flux:navlist.item>
                        <flux:navlist.item :href="route('production_manager.production_metrics')" :current="request()->routeIs('production_manager.production_metrics')" wire:navigate>
                            {{ __('Production Metrics') }}
                        </flux:navlist.item>
                    </flux:navlist.group>
                </flux:navlist>
<<<<<<< HEAD
            @endif   
             <flux:navlist variant="outline">
                <flux:navlist.group class="grid">
                    <flux:navlist.item :href="route('communication')" :current="request()->routeIs('communication')" wire:navigate>{{ __('Communication') }}</flux:navlist.item> 
=======
            @endif
            <flux:navlist variant="outline">
                <flux:navlist.group class="grid">
                    <flux:navlist.item :href="route('communication')" :current="request()->routeIs('communication')" wire:navigate>{{ __('Communication') }}</flux:navlist.item>
>>>>>>> 9bd33dab
                </flux:navlist.group>
            </flux:navlist>

            <flux:spacer />

            <flux:navlist variant="outline">
                <!--<flux:navlist.item icon="folder-git-2" href="https://github.com/laravel/livewire-starter-kit" target="_blank">
                {{ __('Repository') }}
                </flux:navlist.item>

                <flux:navlist.item icon="book-open-text" href="https://laravel.com/docs/starter-kits#livewire" target="_blank">
                {{ __('Documentation') }}
                </flux:navlist.item>-->
            </flux:navlist>

            <!-- Desktop User Menu -->
            <flux:dropdown class="hidden lg:block" position="bottom" align="start">
                <flux:profile
                    :name="auth()->user()->name"
                    :initials="auth()->user()->initials()"
                    icon:trailing="chevrons-up-down"
                />

                <flux:menu class="w-[220px]">
                    <flux:menu.radio.group>
                        <div class="p-0 text-sm font-normal">
                            <div class="flex items-center gap-2 px-1 py-1.5 text-start text-sm">
                                <span class="relative flex h-8 w-8 shrink-0 overflow-hidden rounded-lg">
                                    <span
                                        class="flex h-full w-full items-center justify-center rounded-lg bg-neutral-200 text-black dark:bg-neutral-700 dark:text-white"
                                    >
                                        {{ auth()->user()->initials() }}
                                    </span>
                                </span>

                                <div class="grid flex-1 text-start text-sm leading-tight">
                                    <span class="truncate font-semibold">{{ auth()->user()->name }}</span>
                                    <span class="truncate text-xs">{{ auth()->user()->email }}</span>
                                </div>
                            </div>
                        </div>
                    </flux:menu.radio.group>

                    <flux:menu.separator />

                    <flux:menu.radio.group>
                        <flux:menu.item :href="route('settings.profile')" icon="cog" wire:navigate>{{ __('Settings') }}</flux:menu.item>
                    </flux:menu.radio.group>

                    <flux:menu.separator />

                    <form method="POST" action="{{ route('logout') }}" class="w-full">
                        @csrf
                        <flux:menu.item as="button" type="submit" icon="arrow-right-start-on-rectangle" class="w-full">
                            {{ __('Log Out') }}
                        </flux:menu.item>
                    </form>
                </flux:menu>
            </flux:dropdown>
        </flux:sidebar>

        <!-- Mobile User Menu -->
        <flux:header class="lg:hidden">
            <flux:sidebar.toggle class="lg:hidden" icon="bars-2" inset="left" />

            <flux:spacer />

            <flux:dropdown position="top" align="end">
                <flux:profile
                    :initials="auth()->user()->initials()"
                    icon-trailing="chevron-down"
                />

                <flux:menu>
                    <flux:menu.radio.group>
                        <div class="p-0 text-sm font-normal">
                            <div class="flex items-center gap-2 px-1 py-1.5 text-start text-sm">
                                <span class="relative flex h-8 w-8 shrink-0 overflow-hidden rounded-lg">
                                    <span
                                        class="flex h-full w-full items-center justify-center rounded-lg bg-neutral-200 text-black dark:bg-neutral-700 dark:text-white"
                                    >
                                        {{ auth()->user()->initials() }}
                                    </span>
                                </span>

                                <div class="grid flex-1 text-start text-sm leading-tight">
                                    <span class="truncate font-semibold">{{ auth()->user()->name }}</span>
                                    <span class="truncate text-xs">{{ auth()->user()->email }}</span>
                                </div>
                            </div>
                        </div>
                    </flux:menu.radio.group>

                    <flux:menu.separator />

                    <flux:menu.radio.group>
                        <flux:menu.item :href="route('settings.profile')" icon="cog" wire:navigate>{{ __('Settings') }}</flux:menu.item>
                    </flux:menu.radio.group>

                    <flux:menu.separator />

                    <form method="POST" action="{{ route('logout') }}" class="w-full">
                        @csrf
                        <flux:menu.item as="button" type="submit" icon="arrow-right-start-on-rectangle" class="w-full">
                            {{ __('Log Out') }}
                        </flux:menu.item>
                    </form>
                </flux:menu>
            </flux:dropdown>
        </flux:header>

        {{ $slot }}

        @fluxScripts
    </body>
</html><|MERGE_RESOLUTION|>--- conflicted
+++ resolved
@@ -17,15 +17,7 @@
                     <flux:navlist.item icon="home" :href="route('dashboard')" :current="request()->routeIs('dashboard')" wire:navigate>{{ __('Home') }}</flux:navlist.item>
                 </flux:navlist.group>
             </flux:navlist>
-<<<<<<< HEAD
-           <!-- <flux:navlist variant="outline">
-                <flux:navlist.group class="grid">
-                    <flux:navlist.item :href="route('communication')" :current="request()->routeIs('communication')" wire:navigate>{{ __('Communication') }}</flux:navlist.item> 
-                </flux:navlist.group>
-            </flux:navlist>-->
-=======
-
->>>>>>> 9bd33dab
+
 
             @php
                 $role = auth()->user()->role ?? null;
@@ -119,17 +111,10 @@
                         </flux:navlist.item>
                     </flux:navlist.group>
                 </flux:navlist>
-<<<<<<< HEAD
             @endif   
              <flux:navlist variant="outline">
                 <flux:navlist.group class="grid">
                     <flux:navlist.item :href="route('communication')" :current="request()->routeIs('communication')" wire:navigate>{{ __('Communication') }}</flux:navlist.item> 
-=======
-            @endif
-            <flux:navlist variant="outline">
-                <flux:navlist.group class="grid">
-                    <flux:navlist.item :href="route('communication')" :current="request()->routeIs('communication')" wire:navigate>{{ __('Communication') }}</flux:navlist.item>
->>>>>>> 9bd33dab
                 </flux:navlist.group>
             </flux:navlist>
 
